[build-system]
requires = ["hatchling>=1.27.0", "hatch-vcs"]
build-backend = "hatchling.build"

[project]
name = "anscombe_transform"
dynamic = ["version"]

authors = [
  { name = "Jerome Lecoq", email = "jeromel@alleninstitute.org" },
  { name = "Dimitri Yatsenko", email = "dimitr@datajoint.com" },
  { name = "Davis Bennett", email = "davis.v.bennett@gmail.com" },
]
maintainers = [
  { name = "Dimitri Yatsenko", email = "dimitr@datajoint.com" },
]
license = { file = "LICENSE" }
description = "Zarr V2 and V3 codecs for compressing photon-limited movies."
readme = "README.md"
requires-python = ">=3.11"
keywords = ["video compression", "numcodecs", "zarr", "compression algorithms", "multimedia", "multiphoton microscopy"]
classifiers = [
    "Programming Language :: Python :: 3",
    "License :: OSI Approved :: MIT License",
    "Operating System :: OS Independent",
    "Topic :: Multimedia :: Video",
    "Topic :: Software Development :: Libraries",
]

dependencies = [
  "zarr>=3.1.2",
  "scikit-learn",
]

[project.optional-dependencies]
<<<<<<< HEAD
test = ["pytest==8.4.2", "pytest-cov"]
docs = [
  "mkdocs-material[imaging]>=9.6.14",
    "mkdocs>=1.6.1",
    "mkdocstrings>=0.29.1",
    "mkdocstrings-python>=1.16.10",
    "mike>=2.1.3",
    "mkdocs-redirects>=1.2.0",
    "markdown-exec[ansi]",
    "griffe-inherited-docstrings"
    ]
=======
test = [
  "pytest>=7.0",
  "nbmake",
  "scipy",
  "imageio",
  "matplotlib",
]

# Dependencies will be managed via requirements.txt
>>>>>>> 8333092f

[project.urls]
Homepage = "https://github.com/datajoint/anscombe-transform"
Source = "https://github.com/datajoint/anscombe-transform"
Issues = "https://github.com/datajoint/anscombe-transform/issues"

[tool.hatch]
version.source = "vcs"
build.hooks.vcs.version-file = "src/anscombe_transform/version.py"

# Test the package against the latest version of
# upstream dependencies
[tool.hatch.envs.upstream]
python="3.13"
dependencies=[
  "zarr @ git+https://github.com/zarr-developers/zarr-python.git@main",
  "numcodecs @ git+https://github.com/numcodecs/numcodecs.git@main",
  "scikit-learn @ git+https://github.com/scikit-learn/scikit-learn.git@main",
  ]

[tool.hatch.envs.docs]
features = ["docs"]

[tool.hatch.envs.test]
features = ["test"]

[dependency-groups]
test = [
    "pytest==8.4.2",
    "pytest-cov"
]
dev = [
  {include-group="test"}
]

[tool.repo-review]
ignore = [
	"PC111",  # fix Python code in documentation - enable later
	"PC180",  # for JavaScript - not interested
]<|MERGE_RESOLUTION|>--- conflicted
+++ resolved
@@ -33,8 +33,14 @@
 ]
 
 [project.optional-dependencies]
-<<<<<<< HEAD
-test = ["pytest==8.4.2", "pytest-cov"]
+test = [
+  "pytest==8.4.2",
+  "pytest-cov",
+  "nbmake",
+  "scipy",
+  "imageio",
+  "matplotlib",
+]
 docs = [
   "mkdocs-material[imaging]>=9.6.14",
     "mkdocs>=1.6.1",
@@ -45,17 +51,8 @@
     "markdown-exec[ansi]",
     "griffe-inherited-docstrings"
     ]
-=======
-test = [
-  "pytest>=7.0",
-  "nbmake",
-  "scipy",
-  "imageio",
-  "matplotlib",
-]
 
 # Dependencies will be managed via requirements.txt
->>>>>>> 8333092f
 
 [project.urls]
 Homepage = "https://github.com/datajoint/anscombe-transform"
